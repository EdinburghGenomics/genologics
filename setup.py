from setuptools import setup, find_packages
import sys, os

version = '0.2.3'

setup(name='genologics',
      version=version,
      description="Python interface to the GenoLogics LIMS (Laboratory Information Management System) server via its REST API.",
      long_description="""A basic module for interacting with the GenoLogics LIMS server via its REST API.
                          The goal is to provide simple access to the most common entities and their attributes in a reasonably Pythonic fashion.""",
      classifiers=[
	"Development Status :: 4 - Beta",
	"Environment :: Console",
	"Intended Audience :: Developers",
	"Intended Audience :: Healthcare Industry",
	"Intended Audience :: Science/Research",
	"License :: OSI Approved :: GNU General Public License v3 or later (GPLv3+)",
	"Operating System :: POSIX :: Linux",
	"Programming Language :: Python",
	"Topic :: Scientific/Engineering :: Medical Science Apps."
	],
      keywords='genologics api rest',
      author='Per Kraulis',
      author_email='per.kraulis@scilifelab.se',
      maintainer='Roman Valls Guimera',
      maintainer_email='roman@scilifelab.se',
      url='https://github.com/scilifelab/genologics',
      license='GPLv3',
      packages=find_packages(exclude=['ez_setup', 'examples', 'tests']),
<<<<<<< HEAD
      scripts=["scripts/attach_caliper_files.py"],
=======
      scripts=["scripts/attach_caliper_files.py",
               "scripts/qc_amount_calculation.py"],
>>>>>>> d77a5cc7
      include_package_data=True,
      zip_safe=False,
      install_requires=[
          "requests"
      ],
      entry_points="""
      # -*- Entry points: -*-
      """,
      )<|MERGE_RESOLUTION|>--- conflicted
+++ resolved
@@ -27,12 +27,8 @@
       url='https://github.com/scilifelab/genologics',
       license='GPLv3',
       packages=find_packages(exclude=['ez_setup', 'examples', 'tests']),
-<<<<<<< HEAD
-      scripts=["scripts/attach_caliper_files.py"],
-=======
       scripts=["scripts/attach_caliper_files.py",
                "scripts/qc_amount_calculation.py"],
->>>>>>> d77a5cc7
       include_package_data=True,
       zip_safe=False,
       install_requires=[
