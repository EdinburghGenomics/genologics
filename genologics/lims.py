--- conflicted
+++ resolved
@@ -393,14 +393,10 @@
             except:
                 needs_request=True
                 ElementTree.SubElement(root, 'link', dict(uri=instance.uri,
-<<<<<<< HEAD
-                                                  rel=klass._URI))
+                                                      rel=klass._URI))
                 needs_request=True
             else:
                 result.append(instance)
-=======
-                                                      rel=klass._URI))
->>>>>>> ad08eb65
 
         if needs_request:
             uri = self.get_uri(klass._URI, 'batch/retrieve')
