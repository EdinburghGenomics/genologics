from unittest import TestCase

from requests.exceptions import HTTPError

from pyclarity_lims.lims import Lims
try:
    callable(1)
except NameError: # callable() doesn't exist in Python 3.0 and 3.1
    import collections
    callable = lambda obj: isinstance(obj, collections.Callable)


from sys import version_info
if version_info[0] == 2:
    from mock import patch, Mock
    import __builtin__ as builtins
else:
    from unittest.mock import patch, Mock
    import builtins


class TestLims(TestCase):
    url = 'http://testgenologics.com:4040'
    username = 'test'
    password = 'password'
    sample_xml = """<?xml version="1.0" encoding="UTF-8" standalone="yes"?>
<smp:samples xmlns:smp="http://pyclarity_lims.com/ri/sample">
    <sample uri="{url}/api/v2/samples/test_sample" limsid="test_id"/>
</smp:samples>
""".format(url=url)
    error_xml = """<?xml version="1.0" encoding="UTF-8" standalone="yes"?>
<exc:exception xmlns:exc="http://pyclarity_lims.com/ri/exception">
    <message>Generic error message</message>
</exc:exception>"""
    error_no_msg_xml = """<?xml version="1.0" encoding="UTF-8" standalone="yes"?>
<exc:exception xmlns:exc="http://pyclarity_lims.com/ri/exception">
</exc:exception>"""

    def test_get_uri(self):
        lims = Lims(self.url, username=self.username, password=self.password)
        assert lims.get_uri('artifacts',sample_name='test_sample') == '{url}/api/v2/artifacts?sample_name=test_sample'.format(url=self.url)

    def test_parse_response(self):
        lims = Lims(self.url, username=self.username, password=self.password)
        r = Mock(content = self.sample_xml, status_code=200)
        pr = lims.parse_response(r)
        assert pr is not None
        assert callable(pr.find)
        assert hasattr(pr.attrib, '__getitem__')

        r = Mock(content = self.error_xml, status_code=400)
        self.assertRaises(HTTPError, lims.parse_response, r)

        r = Mock(content = self.error_no_msg_xml, status_code=400)
        self.assertRaises(HTTPError, lims.parse_response, r)

<<<<<<< HEAD

    @patch('requests.Session.request',return_value=Mock(content = sample_xml, status_code=200))
=======
    @patch('requests.Session.get',return_value=Mock(content = sample_xml, status_code=200))
>>>>>>> 2ed7f2e6
    def test_get(self, mocked_instance):
        lims = Lims(self.url, username=self.username, password=self.password)
        r = lims.get('{url}/api/v2/artifacts?sample_name=test_sample'.format(url=self.url))
        assert r is not None
        assert callable(r.find)
        assert hasattr(r.attrib, '__getitem__')
        assert mocked_instance.call_count == 1
        mocked_instance.assert_called_with(
            'GET', 'http://testgenologics.com:4040/api/v2/artifacts?sample_name=test_sample',
            headers={'accept': 'application/xml'}, params={}
        )

    def test_put(self):
        lims = Lims(self.url, username=self.username, password=self.password)
        uri = '{url}/api/v2/samples/test_sample'.format(url=self.url)
        with patch('requests.Session.request', return_value=Mock(content = self.sample_xml, status_code=200)) as mocked_put:
            response = lims.put(uri=uri, data=self.sample_xml)
            assert mocked_put.call_count == 1
        with patch('requests.Session.request', return_value=Mock(content = self.error_xml, status_code=400)) as mocked_put:
            self.assertRaises(HTTPError, lims.put, uri=uri, data=self.sample_xml)
            assert mocked_put.call_count == 1

    def test_post(self):
        lims = Lims(self.url, username=self.username, password=self.password)
        uri = '{url}/api/v2/samples'.format(url=self.url)
        with patch('requests.Session.request', return_value=Mock(content = self.sample_xml, status_code=200)) as mocked_put:
            response = lims.post(uri=uri, data=self.sample_xml)
            assert mocked_put.call_count == 1
        with patch('requests.Session.request', return_value=Mock(content = self.error_xml, status_code=400)) as mocked_put:
            self.assertRaises(HTTPError, lims.post, uri=uri, data=self.sample_xml)
            assert mocked_put.call_count == 1

    @patch('os.path.isfile', return_value=True)
    @patch.object(builtins, 'open')
    def test_upload_new_file(self, mocked_open, mocked_isfile):
        lims = Lims(self.url, username=self.username, password=self.password)
        xml_intro = """<?xml version="1.0" encoding="UTF-8" standalone="yes"?>"""
        file_start = """<file:file xmlns:file="http://pyclarity_lims.com/ri/file">"""
        file_start2 = """<file:file xmlns:file="http://pyclarity_lims.com/ri/file" uri="{url}/api/v2/files/40-3501" limsid="40-3501">"""
        attached = """    <attached-to>{url}/api/v2/samples/test_sample</attached-to>"""
        upload = """    <original-location>filename_to_upload</original-location>"""
        content_loc = """    <content-location>sftp://{url}/opt/gls/clarity/users/glsftp/clarity/samples/test_sample/test</content-location>"""
        file_end = """</file:file>"""
        glsstorage_xml = '\n'.join([xml_intro,file_start, attached, upload, content_loc, file_end]).format(url=self.url)
        file_post_xml = '\n'.join([xml_intro, file_start2, attached, upload, content_loc, file_end]).format(url=self.url)
        with patch('requests.Session.request', side_effect=[Mock(content=glsstorage_xml, status_code=200),
                                                 Mock(content=file_post_xml, status_code=200),
                                                 Mock(content="", status_code=200)]):

            file = lims.upload_new_file(Mock(uri=self.url+"/api/v2/samples/test_sample"),
                                        'filename_to_upload')
            assert file.id == "40-3501"

        with patch('requests.Session.request', side_effect=[Mock(content=self.error_xml, status_code=400)]):

          self.assertRaises(HTTPError,
                            lims.upload_new_file,
                            Mock(uri=self.url+"/api/v2/samples/test_sample"),
                            'filename_to_upload')

    @patch('requests.Session.request', return_value=Mock(content = sample_xml, status_code=200))
    def test_route_artifact(self, mocked_post):
        lims = Lims(self.url, username=self.username, password=self.password)
        artifact = Mock(uri=self.url+"/artifact/2")
        lims.route_artifacts(artifact_list=[artifact], workflow_uri=self.url+'/api/v2/configuration/workflows/1')
        assert mocked_post.call_count == 1

    def test_tostring(self):
        lims = Lims(self.url, username=self.username, password=self.password)
        from xml.etree import ElementTree as ET
        a = ET.Element('a')
        b = ET.SubElement(a, 'b')
        c = ET.SubElement(a, 'c')
        d = ET.SubElement(c, 'd')
        etree = ET.ElementTree(a)
        expected_string=b"""<?xml version='1.0' encoding='utf-8'?>
<a><b /><c><d /></c></a>"""
        string = lims.tostring(etree)
        assert string == expected_string

    def test_get_file_contents(self):
        lims = Lims(self.url, username=self.username, password=self.password)
        lims.validate_response = Mock()
        lims.request_session = Mock(get=Mock(return_value=Mock(encoding=None, text='some data\r\n')))
        exp_url = self.url + '/api/v2/files/an_id/download'

        assert lims.get_file_contents(uri=self.url + '/api/v2/files/an_id') == 'some data\r\n'
        assert lims.request_session.get.return_value.encoding is None
        lims.request_session.get.assert_called_with(exp_url, auth=(self.username, self.password), timeout=16)

        assert lims.get_file_contents(id='an_id', encoding='utf-16', crlf=True) == 'some data\n'
        assert lims.request_session.get.return_value.encoding == 'utf-16'
        lims.request_session.get.assert_called_with(exp_url, auth=(self.username, self.password), timeout=16)<|MERGE_RESOLUTION|>--- conflicted
+++ resolved
@@ -54,12 +54,7 @@
         r = Mock(content = self.error_no_msg_xml, status_code=400)
         self.assertRaises(HTTPError, lims.parse_response, r)
 
-<<<<<<< HEAD
-
     @patch('requests.Session.request',return_value=Mock(content = sample_xml, status_code=200))
-=======
-    @patch('requests.Session.get',return_value=Mock(content = sample_xml, status_code=200))
->>>>>>> 2ed7f2e6
     def test_get(self, mocked_instance):
         lims = Lims(self.url, username=self.username, password=self.password)
         r = lims.get('{url}/api/v2/artifacts?sample_name=test_sample'.format(url=self.url))
