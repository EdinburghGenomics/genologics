--- conflicted
+++ resolved
@@ -45,6 +45,7 @@
     :param username: The account name of the user to login as.
     :param password: The password for the user account to login as.
     :param version: The optional LIMS API version, by default 'v2'
+    :param timeout: The timeout after which a query to the lims is aborted, by default 60
 
     Example: ::
 
@@ -54,19 +55,8 @@
 
     VERSION = 'v2'
 
-<<<<<<< HEAD
-    def __init__(self, baseuri, username, password, version=VERSION, timeout=TIMEOUT):
-        """baseuri: Base URI for the GenoLogics server, excluding
-                    the 'api' or version parts!
-                    For example: https://genologics.scilifelab.se:8443/
-        username: The account name of the user to login as.
-        password: The password for the user account to login as.
-        version: The optional LIMS API version, by default 'v2'
-        """
-=======
     def __init__(self, baseuri, username, password, version=VERSION):
 
->>>>>>> 0f45eed2
         self.baseuri = baseuri.rstrip('/') + '/'
         self.username = username
         self.password = password
@@ -126,8 +116,7 @@
             return self.parse_response(r)
 
     def put(self, uri, data, params=dict()):
-        """
-        PUT the serialized XML to the given URI.
+        """PUT the serialized XML to the given URI.
         Return the response XML as an ElementTree.
         """
         r = self._req('PUT', uri, data=data, params=params,
@@ -136,31 +125,13 @@
         return self.parse_response(r)
 
     def post(self, uri, data, params=dict()):
-        """
-        POST the serialized XML to the given URI.
+        """POST the serialized XML to the given URI.
         Return the response XML as an ElementTree.
         """
         r = self._req('POST', uri, data=data, params=params,
                       headers={'content-type': 'application/xml', 'accept': 'application/xml'})
         return self.parse_response(r, accept_status_codes=[200, 201, 202])
 
-<<<<<<< HEAD
-=======
-    def check_version(self):
-        """
-        Raise ValueError if the version for this interface
-        does not match any of the versions given for the API.
-        """
-        uri = urljoin(self.baseuri, 'api')
-        r = requests.get(uri, auth=(self.username, self.password))
-        root = self.parse_response(r)
-        tag = nsmap('ver:versions')
-        assert tag == root.tag
-        for node in root.findall('version'):
-            if node.attrib['major'] == self.VERSION: return
-        raise ValueError('version mismatch')
-
->>>>>>> 0f45eed2
     def validate_response(self, response, accept_status_codes=[200]):
         """Parse the XML returned in the response.
         Raise an HTTP error if the response status is not one of the
